package exporter

import (
	"encoding/binary"
	"net"

	"github.com/netobserv/netobserv-ebpf-agent/pkg/flow"
	"github.com/netobserv/netobserv-ebpf-agent/pkg/pbflow"
	"google.golang.org/protobuf/types/known/durationpb"
	"google.golang.org/protobuf/types/known/timestamppb"
)

// flowsToPB is an auxiliary function to convert flow records, as returned by the eBPF agent,
// into protobuf-encoded messages ready to be sent to the collector via GRPC
func flowsToPB(inputRecords []*flow.Record, maxLen int) []*pbflow.Records {
	entries := make([]*pbflow.Record, 0, len(inputRecords))
	for _, record := range inputRecords {
		entries = append(entries, flowToPB(record))
	}
	var records []*pbflow.Records
	for len(entries) > 0 {
		end := len(entries)
		if end > maxLen {
			end = maxLen
		}
		records = append(records, &pbflow.Records{Entries: entries[:end]})
		entries = entries[end:]
	}
	return records
}

// flowsToPB is an auxiliary function to convert a single flow record, as returned by the eBPF agent,
// into a protobuf-encoded message ready to be sent to the collector via kafka
func flowToPB(record *flow.Record) *pbflow.Record {
	if record.Id.EthProtocol == flow.IPv6Type {
		return v6FlowToPB(record)
	}
	return v4FlowToPB(record)
}

func v4FlowToPB(fr *flow.Record) *pbflow.Record {
	var pbflowRecord = pbflow.Record{
		EthProtocol: uint32(fr.Id.EthProtocol),
		Direction:   pbflow.Direction(fr.Id.Direction),
		DataLink: &pbflow.DataLink{
			SrcMac: macToUint64(&fr.Id.SrcMac),
			DstMac: macToUint64(&fr.Id.DstMac),
		},
		Network: &pbflow.Network{
			SrcAddr: &pbflow.IP{IpFamily: &pbflow.IP_Ipv4{Ipv4: flow.IntEncodeV4(fr.Id.SrcIp)}},
			DstAddr: &pbflow.IP{IpFamily: &pbflow.IP_Ipv4{Ipv4: flow.IntEncodeV4(fr.Id.DstIp)}},
		},
		Transport: &pbflow.Transport{
			Protocol: uint32(fr.Id.TransportProtocol),
			SrcPort:  uint32(fr.Id.SrcPort),
			DstPort:  uint32(fr.Id.DstPort),
		},
		IcmpType: uint32(fr.Id.IcmpType),
		IcmpCode: uint32(fr.Id.IcmpCode),
		Bytes:    fr.Metrics.Bytes,
		TimeFlowStart: &timestamppb.Timestamp{
			Seconds: fr.TimeFlowStart.Unix(),
			Nanos:   int32(fr.TimeFlowStart.Nanosecond()),
		},
		TimeFlowEnd: &timestamppb.Timestamp{
			Seconds: fr.TimeFlowEnd.Unix(),
			Nanos:   int32(fr.TimeFlowEnd.Nanosecond()),
		},
<<<<<<< HEAD
		Packets:     uint64(fr.Metrics.Packets),
		Duplicate:   fr.Duplicate,
		AgentIp:     agentIP(fr.AgentIP),
		Flags:       uint32(fr.Metrics.Flags),
		Interface:   string(fr.Interface),
		TimeFlowRtt: durationpb.New(fr.TimeFlowRtt),
=======
		Packets:                uint64(fr.Metrics.Packets),
		Duplicate:              fr.Duplicate,
		AgentIp:                agentIP(fr.AgentIP),
		Flags:                  uint32(fr.Metrics.Flags),
		Interface:              string(fr.Interface),
		TcpDropBytes:           fr.Metrics.TcpDrops.Bytes,
		TcpDropPackets:         uint64(fr.Metrics.TcpDrops.Packets),
		TcpDropLatestFlags:     uint32(fr.Metrics.TcpDrops.LatestFlags),
		TcpDropLatestState:     uint32(fr.Metrics.TcpDrops.LatestState),
		TcpDropLatestDropCause: fr.Metrics.TcpDrops.LatestDropCause,
		DnsId:                  uint32(fr.Metrics.DnsRecord.Id),
		DnsFlags:               uint32(fr.Metrics.DnsRecord.Flags),
	}
	if fr.Metrics.DnsRecord.ReqMonoTimeTs != 0 {
		pbflowRecord.TimeDnsReq = &timestamppb.Timestamp{
			Seconds: fr.TimeDNSRequest.Unix(),
			Nanos:   int32(fr.TimeDNSRequest.Nanosecond()),
		}
	}
	if fr.Metrics.DnsRecord.RspMonoTimeTs != 0 {
		pbflowRecord.TimeDnsRsp = &timestamppb.Timestamp{
			Seconds: fr.TimeDNSResponse.Unix(),
			Nanos:   int32(fr.TimeDNSResponse.Nanosecond()),
		}
>>>>>>> 27baf291
	}
	return &pbflowRecord
}

func v6FlowToPB(fr *flow.Record) *pbflow.Record {
	var pbflowRecord = pbflow.Record{
		EthProtocol: uint32(fr.Id.EthProtocol),
		Direction:   pbflow.Direction(fr.Id.Direction),
		DataLink: &pbflow.DataLink{
			SrcMac: macToUint64(&fr.Id.SrcMac),
			DstMac: macToUint64(&fr.Id.DstMac),
		},
		Network: &pbflow.Network{
			SrcAddr: &pbflow.IP{IpFamily: &pbflow.IP_Ipv6{Ipv6: fr.Id.SrcIp[:]}},
			DstAddr: &pbflow.IP{IpFamily: &pbflow.IP_Ipv6{Ipv6: fr.Id.DstIp[:]}},
		},
		Transport: &pbflow.Transport{
			Protocol: uint32(fr.Id.TransportProtocol),
			SrcPort:  uint32(fr.Id.SrcPort),
			DstPort:  uint32(fr.Id.DstPort),
		},
		IcmpType: uint32(fr.Id.IcmpType),
		IcmpCode: uint32(fr.Id.IcmpCode),
		Bytes:    fr.Metrics.Bytes,
		TimeFlowStart: &timestamppb.Timestamp{
			Seconds: fr.TimeFlowStart.Unix(),
			Nanos:   int32(fr.TimeFlowStart.Nanosecond()),
		},
		TimeFlowEnd: &timestamppb.Timestamp{
			Seconds: fr.TimeFlowEnd.Unix(),
			Nanos:   int32(fr.TimeFlowEnd.Nanosecond()),
		},
<<<<<<< HEAD
		Packets:     uint64(fr.Metrics.Packets),
		Flags:       uint32(fr.Metrics.Flags),
		Interface:   fr.Interface,
		Duplicate:   fr.Duplicate,
		AgentIp:     agentIP(fr.AgentIP),
		TimeFlowRtt: durationpb.New(fr.TimeFlowRtt),
=======
		Packets:                uint64(fr.Metrics.Packets),
		Flags:                  uint32(fr.Metrics.Flags),
		Interface:              fr.Interface,
		Duplicate:              fr.Duplicate,
		AgentIp:                agentIP(fr.AgentIP),
		TcpDropBytes:           fr.Metrics.TcpDrops.Bytes,
		TcpDropPackets:         uint64(fr.Metrics.TcpDrops.Packets),
		TcpDropLatestFlags:     uint32(fr.Metrics.TcpDrops.LatestFlags),
		TcpDropLatestState:     uint32(fr.Metrics.TcpDrops.LatestState),
		TcpDropLatestDropCause: fr.Metrics.TcpDrops.LatestDropCause,
		DnsId:                  uint32(fr.Metrics.DnsRecord.Id),
		DnsFlags:               uint32(fr.Metrics.DnsRecord.Flags),
	}
	if fr.Metrics.DnsRecord.ReqMonoTimeTs != 0 {
		pbflowRecord.TimeDnsReq = &timestamppb.Timestamp{
			Seconds: fr.TimeDNSRequest.Unix(),
			Nanos:   int32(fr.TimeDNSRequest.Nanosecond()),
		}
	}
	if fr.Metrics.DnsRecord.RspMonoTimeTs != 0 {
		pbflowRecord.TimeDnsRsp = &timestamppb.Timestamp{
			Seconds: fr.TimeDNSResponse.Unix(),
			Nanos:   int32(fr.TimeDNSResponse.Nanosecond()),
		}
>>>>>>> 27baf291
	}
	return &pbflowRecord
}

// Mac bytes are encoded in the same order as in the array. This is, a Mac
// like 11:22:33:44:55:66 will be encoded as 0x112233445566
func macToUint64(m *[flow.MacLen]uint8) uint64 {
	return uint64(m[5]) |
		(uint64(m[4]) << 8) |
		(uint64(m[3]) << 16) |
		(uint64(m[2]) << 24) |
		(uint64(m[1]) << 32) |
		(uint64(m[0]) << 40)
}

func agentIP(nip net.IP) *pbflow.IP {
	if ip := nip.To4(); ip != nil {
		return &pbflow.IP{IpFamily: &pbflow.IP_Ipv4{Ipv4: binary.BigEndian.Uint32(ip)}}
	}
	// IPv6 address
	return &pbflow.IP{IpFamily: &pbflow.IP_Ipv6{Ipv6: nip}}
}<|MERGE_RESOLUTION|>--- conflicted
+++ resolved
@@ -66,14 +66,6 @@
 			Seconds: fr.TimeFlowEnd.Unix(),
 			Nanos:   int32(fr.TimeFlowEnd.Nanosecond()),
 		},
-<<<<<<< HEAD
-		Packets:     uint64(fr.Metrics.Packets),
-		Duplicate:   fr.Duplicate,
-		AgentIp:     agentIP(fr.AgentIP),
-		Flags:       uint32(fr.Metrics.Flags),
-		Interface:   string(fr.Interface),
-		TimeFlowRtt: durationpb.New(fr.TimeFlowRtt),
-=======
 		Packets:                uint64(fr.Metrics.Packets),
 		Duplicate:              fr.Duplicate,
 		AgentIp:                agentIP(fr.AgentIP),
@@ -86,6 +78,7 @@
 		TcpDropLatestDropCause: fr.Metrics.TcpDrops.LatestDropCause,
 		DnsId:                  uint32(fr.Metrics.DnsRecord.Id),
 		DnsFlags:               uint32(fr.Metrics.DnsRecord.Flags),
+		TimeFlowRtt:            durationpb.New(fr.TimeFlowRtt),
 	}
 	if fr.Metrics.DnsRecord.ReqMonoTimeTs != 0 {
 		pbflowRecord.TimeDnsReq = &timestamppb.Timestamp{
@@ -98,7 +91,6 @@
 			Seconds: fr.TimeDNSResponse.Unix(),
 			Nanos:   int32(fr.TimeDNSResponse.Nanosecond()),
 		}
->>>>>>> 27baf291
 	}
 	return &pbflowRecord
 }
@@ -131,14 +123,6 @@
 			Seconds: fr.TimeFlowEnd.Unix(),
 			Nanos:   int32(fr.TimeFlowEnd.Nanosecond()),
 		},
-<<<<<<< HEAD
-		Packets:     uint64(fr.Metrics.Packets),
-		Flags:       uint32(fr.Metrics.Flags),
-		Interface:   fr.Interface,
-		Duplicate:   fr.Duplicate,
-		AgentIp:     agentIP(fr.AgentIP),
-		TimeFlowRtt: durationpb.New(fr.TimeFlowRtt),
-=======
 		Packets:                uint64(fr.Metrics.Packets),
 		Flags:                  uint32(fr.Metrics.Flags),
 		Interface:              fr.Interface,
@@ -151,6 +135,7 @@
 		TcpDropLatestDropCause: fr.Metrics.TcpDrops.LatestDropCause,
 		DnsId:                  uint32(fr.Metrics.DnsRecord.Id),
 		DnsFlags:               uint32(fr.Metrics.DnsRecord.Flags),
+		TimeFlowRtt:            durationpb.New(fr.TimeFlowRtt),
 	}
 	if fr.Metrics.DnsRecord.ReqMonoTimeTs != 0 {
 		pbflowRecord.TimeDnsReq = &timestamppb.Timestamp{
@@ -163,7 +148,6 @@
 			Seconds: fr.TimeDNSResponse.Unix(),
 			Nanos:   int32(fr.TimeDNSResponse.Nanosecond()),
 		}
->>>>>>> 27baf291
 	}
 	return &pbflowRecord
 }
