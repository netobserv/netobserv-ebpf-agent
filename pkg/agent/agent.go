package agent

import (
	"context"
	"errors"
	"fmt"
	"io"
	"net"
	"time"

	"github.com/cilium/ebpf/ringbuf"
	"github.com/gavv/monotime"
	"github.com/netobserv/gopipes/pkg/node"
	"github.com/netobserv/netobserv-ebpf-agent/pkg/ebpf"
	"github.com/netobserv/netobserv-ebpf-agent/pkg/exporter"
	"github.com/netobserv/netobserv-ebpf-agent/pkg/flow"
	"github.com/netobserv/netobserv-ebpf-agent/pkg/ifaces"
	kafkago "github.com/segmentio/kafka-go"
	"github.com/segmentio/kafka-go/compress"
	"github.com/sirupsen/logrus"
)

var alog = logrus.WithField("component", "agent.Flows")

// Status of the agent service. Helps on the health report as well as making some asynchronous
// tests waiting for the agent to accept flows.
type Status int

const (
	StatusNotStarted Status = iota
	StatusStarting
	StatusStarted
	StatusStopping
	StatusStopped
)

func (s Status) String() string {
	switch s {
	case StatusNotStarted:
		return "StatusNotStarted"
	case StatusStarting:
		return "StatusStarting"
	case StatusStarted:
		return "StatusStarted"
	case StatusStopping:
		return "StatusStopping"
	case StatusStopped:
		return "StatusStopped"
	default:
		return "invalid"
	}
}

// Flows reporting agent
type Flows struct {
	cfg *Config

	// input data providers
	interfaces ifaces.Informer
	filter     interfaceFilter
	ebpf       ebpfFlowFetcher

	// processing nodes to be wired in the buildAndStartPipeline method
	mapTracer *flow.MapTracer
	rbTracer  *flow.RingBufTracer
	accounter *flow.Accounter
	exporter  node.TerminalFunc[[]*flow.Record]

	// elements used to decorate flows with extra information
	interfaceNamer flow.InterfaceNamer
	agentIP        net.IP

	status Status
}

// ebpfFlowFetcher abstracts the interface of ebpf.FlowFetcher to allow dependency injection in tests
type ebpfFlowFetcher interface {
	io.Closer
	Register(iface ifaces.Interface) error

	LookupAndDeleteMap() map[ebpf.BpfFlowId]*ebpf.BpfFlowMetrics
	ReadRingBuf() (ringbuf.Record, error)
}

// FlowsAgent instantiates a new agent, given a configuration.
func FlowsAgent(cfg *Config) (*Flows, error) {
	alog.Info("initializing Flows agent")

	// configure informer for new interfaces
	var informer ifaces.Informer
	switch cfg.ListenInterfaces {
	case ListenPoll:
		alog.WithField("period", cfg.ListenPollPeriod).
			Debug("listening for new interfaces: use polling")
		informer = ifaces.NewPoller(cfg.ListenPollPeriod, cfg.BuffersLength)
	case ListenWatch:
		alog.Debug("listening for new interfaces: use watching")
		informer = ifaces.NewWatcher(cfg.BuffersLength)
	default:
		alog.WithField("providedValue", cfg.ListenInterfaces).
			Warn("wrong interface listen method. Using file watcher as default")
		informer = ifaces.NewWatcher(cfg.BuffersLength)
	}

	alog.Debug("acquiring Agent IP")
	agentIP, err := fetchAgentIP(cfg)
	if err != nil {
		return nil, fmt.Errorf("acquiring Agent IP: %w", err)
	}
	alog.Debug("agent IP: " + agentIP.String())

	// configure selected exporter
	exportFunc, err := buildFlowExporter(cfg)
	if err != nil {
		return nil, err
	}

	ingress, egress := flowDirections(cfg)

	debug := false
	if cfg.LogLevel == logrus.TraceLevel.String() || cfg.LogLevel == logrus.DebugLevel.String() {
		debug = true
	}

<<<<<<< HEAD
	fetcher, err := ebpf.NewFlowFetcher(debug, cfg.Sampling, cfg.EnableRtt, cfg.CacheMaxFlows, ingress, egress)
=======
	fetcher, err := ebpf.NewFlowFetcher(debug, cfg.Sampling, cfg.CacheMaxFlows, ingress, egress, cfg.EnableTCPDrops, cfg.EnableDNSTracking)
>>>>>>> 27baf291
	if err != nil {
		return nil, err
	}

	return flowsAgent(cfg, informer, fetcher, exportFunc, agentIP)
}

// flowsAgent is a private constructor with injectable dependencies, usable for tests
func flowsAgent(cfg *Config,
	informer ifaces.Informer,
	fetcher ebpfFlowFetcher,
	exporter node.TerminalFunc[[]*flow.Record],
	agentIP net.IP,
) (*Flows, error) {
	// configure allow/deny interfaces filter
	filter, err := initInterfaceFilter(cfg.Interfaces, cfg.ExcludeInterfaces)
	if err != nil {
		return nil, fmt.Errorf("configuring interface filters: %w", err)
	}

	registerer := ifaces.NewRegisterer(informer, cfg.BuffersLength)

	interfaceNamer := func(ifIndex int) string {
		iface, ok := registerer.IfaceNameForIndex(ifIndex)
		if !ok {
			return "unknown"
		}
		return iface
	}

	mapTracer := flow.NewMapTracer(fetcher, cfg.CacheActiveTimeout)
	rbTracer := flow.NewRingBufTracer(fetcher, mapTracer, cfg.CacheActiveTimeout)
	accounter := flow.NewAccounter(
		cfg.CacheMaxFlows, cfg.CacheActiveTimeout, time.Now, monotime.Now)
	return &Flows{
		ebpf:           fetcher,
		exporter:       exporter,
		interfaces:     registerer,
		filter:         filter,
		cfg:            cfg,
		mapTracer:      mapTracer,
		rbTracer:       rbTracer,
		accounter:      accounter,
		agentIP:        agentIP,
		interfaceNamer: interfaceNamer,
	}, nil
}

func flowDirections(cfg *Config) (ingress, egress bool) {
	switch cfg.Direction {
	case DirectionIngress:
		return true, false
	case DirectionEgress:
		return false, true
	case DirectionBoth:
		return true, true
	default:
		alog.Warnf("unknown DIRECTION %q. Tracing both ingress and egress traffic", cfg.Direction)
		return true, true
	}
}

func buildFlowExporter(cfg *Config) (node.TerminalFunc[[]*flow.Record], error) {
	switch cfg.Export {
	case "grpc":
		return buildGRPCExporter(cfg)
	case "kafka":
		return buildKafkaExporter(cfg)
	case "ipfix+udp":
		return buildIPFIXExporter(cfg, "udp")
	case "ipfix+tcp":
		return buildIPFIXExporter(cfg, "tcp")
	default:
		return nil, fmt.Errorf("wrong export type %s. Admitted values are grpc, kafka", cfg.Export)
	}
}

func buildGRPCExporter(cfg *Config) (node.TerminalFunc[[]*flow.Record], error) {
	if cfg.TargetHost == "" || cfg.TargetPort == 0 {
		return nil, fmt.Errorf("missing target host or port: %s:%d",
			cfg.TargetHost, cfg.TargetPort)
	}
	grpcExporter, err := exporter.StartGRPCProto(cfg.TargetHost, cfg.TargetPort, cfg.GRPCMessageMaxFlows)
	if err != nil {
		return nil, err
	}
	return grpcExporter.ExportFlows, nil
}

func buildKafkaExporter(cfg *Config) (node.TerminalFunc[[]*flow.Record], error) {
	if len(cfg.KafkaBrokers) == 0 {
		return nil, errors.New("at least one Kafka broker is needed")
	}
	var compression compress.Compression
	if err := compression.UnmarshalText([]byte(cfg.KafkaCompression)); err != nil {
		return nil, fmt.Errorf("wrong Kafka compression value %s. Admitted values are "+
			"none, gzip, snappy, lz4, zstd: %w", cfg.KafkaCompression, err)
	}
	transport := kafkago.Transport{}
	if cfg.KafkaEnableTLS {
		tlsConfig, err := buildTLSConfig(cfg)
		if err != nil {
			return nil, err
		}
		transport.TLS = tlsConfig
	}
	if cfg.KafkaEnableSASL {
		mechanism, err := buildSASLConfig(cfg)
		if err != nil {
			return nil, err
		}
		transport.SASL = mechanism
	}
	return (&exporter.KafkaProto{
		Writer: &kafkago.Writer{
			Addr:      kafkago.TCP(cfg.KafkaBrokers...),
			Topic:     cfg.KafkaTopic,
			BatchSize: cfg.KafkaBatchMessages,
			// Assigning KafkaBatchSize to BatchBytes instead of BatchSize might be confusing here.
			// The reason is that the "standard" Kafka name for this variable is "batch.size",
			// which specifies the size of messages in terms of bytes, and not in terms of entries.
			// We have decided to hide this library implementation detail and expose to the
			// customer the common, standard name and meaning for batch.size
			BatchBytes: int64(cfg.KafkaBatchSize),
			// Segmentio's Kafka-go does not behave as standard Kafka library, and would
			// throttle any Write invocation until reaching the timeout.
			// Since we invoke write once each CacheActiveTimeout, we can safely disable this
			// timeout throttling
			// https://github.com/netobserv/flowlogs-pipeline/pull/233#discussion_r897830057
			BatchTimeout: time.Nanosecond,
			Async:        cfg.KafkaAsync,
			Compression:  compression,
			Transport:    &transport,
			Balancer:     &kafkago.RoundRobin{},
		},
	}).ExportFlows, nil
}

func buildIPFIXExporter(cfg *Config, proto string) (node.TerminalFunc[[]*flow.Record], error) {
	if cfg.TargetHost == "" || cfg.TargetPort == 0 {
		return nil, fmt.Errorf("missing target host or port: %s:%d",
			cfg.TargetHost, cfg.TargetPort)
	}
	ipfix, err := exporter.StartIPFIXExporter(cfg.TargetHost, cfg.TargetPort, proto)
	if err != nil {
		return nil, err
	}
	return ipfix.ExportFlows, nil
}

// Run a Flows agent. The function will keep running in the same thread
// until the passed context is canceled
func (f *Flows) Run(ctx context.Context) error {
	f.status = StatusStarting
	alog.Info("starting Flows agent")
	graph, err := f.buildAndStartPipeline(ctx)
	if err != nil {
		return fmt.Errorf("starting processing graph: %w", err)
	}

	f.status = StatusStarted
	alog.Info("Flows agent successfully started")
	<-ctx.Done()

	f.status = StatusStopping
	alog.Info("stopping Flows agent")
	if err := f.ebpf.Close(); err != nil {
		alog.WithError(err).Warn("eBPF resources not correctly closed")
	}

	alog.Debug("waiting for all nodes to finish their pending work")
	<-graph.Done()

	f.status = StatusStopped
	alog.Info("Flows agent stopped")
	return nil
}

func (f *Flows) Status() Status {
	return f.status
}

// interfacesManager uses an informer to check new/deleted network interfaces. For each running
// interface, it registers a flow ebpfFetcher that will forward new flows to the returned channel
// TODO: consider move this method and "onInterfaceAdded" to another type
func (f *Flows) interfacesManager(ctx context.Context) error {
	slog := alog.WithField("function", "interfacesManager")

	slog.Debug("subscribing for network interface events")
	ifaceEvents, err := f.interfaces.Subscribe(ctx)
	if err != nil {
		return fmt.Errorf("instantiating interfaces' informer: %w", err)
	}

	go func() {
		for {
			select {
			case <-ctx.Done():
				slog.Debug("stopping interfaces' listener")
				return
			case event := <-ifaceEvents:
				slog.WithField("event", event).Debug("received event")
				switch event.Type {
				case ifaces.EventAdded:
					f.onInterfaceAdded(event.Interface)
				case ifaces.EventDeleted:
					// qdiscs, ingress and egress filters are automatically deleted so we don't need to
					// specifically detach them from the ebpfFetcher
				default:
					slog.WithField("event", event).Warn("unknown event type")
				}
			}
		}
	}()

	return nil
}

// buildAndStartPipeline creates the ETL flow processing graph.
// For a more visual view, check the docs/architecture.md document.
func (f *Flows) buildAndStartPipeline(ctx context.Context) (*node.Terminal[[]*flow.Record], error) {

	alog.Debug("registering interfaces' listener in background")
	err := f.interfacesManager(ctx)
	if err != nil {
		return nil, err
	}

	alog.Debug("connecting flows' processing graph")
	mapTracer := node.AsStart(f.mapTracer.TraceLoop(ctx, f.cfg.EnableGC))
	rbTracer := node.AsStart(f.rbTracer.TraceLoop(ctx, f.cfg.EnableGC))

	accounter := node.AsMiddle(f.accounter.Account,
		node.ChannelBufferLen(f.cfg.BuffersLength))

	limiter := node.AsMiddle((&flow.CapacityLimiter{}).Limit,
		node.ChannelBufferLen(f.cfg.BuffersLength))

	decorator := node.AsMiddle(flow.Decorate(f.agentIP, f.interfaceNamer),
		node.ChannelBufferLen(f.cfg.BuffersLength))

	ebl := f.cfg.ExporterBufferLength
	if ebl == 0 {
		ebl = f.cfg.BuffersLength
	}

	export := node.AsTerminal(f.exporter,
		node.ChannelBufferLen(ebl))

	rbTracer.SendsTo(accounter)

	if f.cfg.Deduper == DeduperFirstCome {
		deduper := node.AsMiddle(flow.Dedupe(f.cfg.DeduperFCExpiry, f.cfg.DeduperJustMark),
			node.ChannelBufferLen(f.cfg.BuffersLength))
		mapTracer.SendsTo(deduper)
		accounter.SendsTo(deduper)
		deduper.SendsTo(limiter)
	} else {
		mapTracer.SendsTo(limiter)
		accounter.SendsTo(limiter)
	}
	limiter.SendsTo(decorator)
	decorator.SendsTo(export)

	alog.Debug("starting graph")
	mapTracer.Start()
	rbTracer.Start()
	return export, nil
}

func (f *Flows) onInterfaceAdded(iface ifaces.Interface) {
	// ignore interfaces that do not match the user configuration acceptance/exclusion lists
	if !f.filter.Allowed(iface.Name) {
		alog.WithField("interface", iface).
			Debug("interface does not match the allow/exclusion filters. Ignoring")
		return
	}
	alog.WithField("interface", iface).Info("interface detected. Registering flow ebpfFetcher")
	if err := f.ebpf.Register(iface); err != nil {
		alog.WithField("interface", iface).WithError(err).
			Warn("can't register flow ebpfFetcher. Ignoring")
		return
	}
}<|MERGE_RESOLUTION|>--- conflicted
+++ resolved
@@ -122,11 +122,7 @@
 		debug = true
 	}
 
-<<<<<<< HEAD
-	fetcher, err := ebpf.NewFlowFetcher(debug, cfg.Sampling, cfg.EnableRtt, cfg.CacheMaxFlows, ingress, egress)
-=======
-	fetcher, err := ebpf.NewFlowFetcher(debug, cfg.Sampling, cfg.CacheMaxFlows, ingress, egress, cfg.EnableTCPDrops, cfg.EnableDNSTracking)
->>>>>>> 27baf291
+	fetcher, err := ebpf.NewFlowFetcher(debug, cfg.Sampling, cfg.CacheMaxFlows, ingress, egress, cfg.EnableTCPDrops, cfg.EnableDNSTracking, cfg.EnableRTT)
 	if err != nil {
 		return nil, err
 	}
