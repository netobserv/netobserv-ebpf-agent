--- conflicted
+++ resolved
@@ -136,15 +136,12 @@
 	KafkaSASLClientSecretPath string `env:"KAFKA_SASL_CLIENT_SECRET_PATH"`
 	// ProfilePort sets the listening port for Go's Pprof tool. If it is not set, profile is disabled
 	ProfilePort int `env:"PROFILE_PORT"`
-<<<<<<< HEAD
 	// Enable RTT calculations for the flows, default is 0 (disabled), set to 1 to enable.
-	EnableRtt bool `env:"ENABLE_RTT" envDefault:"false"`
-=======
+	EnableRTT bool `env:"ENABLE_RTT" envDefault:"false"`
 	// EnableGC enables golang garbage collection run at the end of every map eviction, default is true
 	EnableGC bool `env:"ENABLE_GARBAGE_COLLECTION" envDefault:"true"`
 	// EnableTcpDrops enable TCP drops eBPF hook to account for tcp dropped flows
 	EnableTCPDrops bool `env:"ENABLE_TCP_DROPS" envDefault:"false"`
 	// EnableDNSTracking enable DNS tracking eBPF hook to track dns query/response flows
 	EnableDNSTracking bool `env:"ENABLE_DNS_TRACKING" envDefault:"false"`
->>>>>>> 27baf291
 }