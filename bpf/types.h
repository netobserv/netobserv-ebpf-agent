#ifndef __TYPES_H__
#define __TYPES_H__

#define TC_ACT_OK 0
#define TC_ACT_SHOT 2
#define TC_ACT_UNSPEC -1
#define IP_MAX_LEN 16

#define DISCARD 1
#define SUBMIT 0

// Flags according to RFC 9293 & https://www.iana.org/assignments/ipfix/ipfix.xhtml
#define FIN_FLAG 0x01
#define SYN_FLAG 0x02
#define RST_FLAG 0x04
#define PSH_FLAG 0x08
#define ACK_FLAG 0x10
#define URG_FLAG 0x20
#define ECE_FLAG 0x40
#define CWR_FLAG 0x80
// Custom flags exported
#define SYN_ACK_FLAG 0x100
#define FIN_ACK_FLAG 0x200
#define RST_ACK_FLAG 0x400

#define IS_SYN_PACKET(pkt)    ((pkt->flags & SYN_FLAG) || (pkt->flags & SYN_ACK_FLAG))
#define IS_ACK_PACKET(pkt)    ((pkt->flags & ACK_FLAG) || (pkt->flags & SYN_ACK_FLAG))

#if defined(__BYTE_ORDER__) && defined(__ORDER_LITTLE_ENDIAN__) && \
    __BYTE_ORDER__ == __ORDER_LITTLE_ENDIAN__
#define bpf_ntohs(x)        __builtin_bswap16(x)
#define bpf_htons(x)        __builtin_bswap16(x)
#define bpf_ntohl(x)        __builtin_bswap32(x)
#define bpf_htonl(x)        __builtin_bswap32(x)
#elif defined(__BYTE_ORDER__) && defined(__ORDER_BIG_ENDIAN__) && \
    __BYTE_ORDER__ == __ORDER_BIG_ENDIAN__
#define bpf_ntohs(x)        (x)
#define bpf_htons(x)        (x)
#define bpf_ntohl(x)        (x)
#define bpf_htonl(x)        (x)
#else
# error "Endianness detection needs to be set up for your compiler?!"
#endif

typedef __u8 u8;
typedef __u16 u16;
typedef __u32 u32;
typedef __u64 u64;

#define AF_INET  2
#define AF_INET6 10
#define ETH_ALEN 6
#define ETH_P_IP 0x0800
#define ETH_P_IPV6 0x86DD
#define ETH_P_ARP 0x0806
#define IPPROTO_ICMPV6 58
#define MAX_CPUS 256

// according to field 61 in https://www.iana.org/assignments/ipfix/ipfix.xhtml
typedef enum {
    INGRESS         = 0,
    EGRESS          = 1,
    MAX_DIRECTION   = 2,
} direction_t;

const u8 ip4in6[] = {0, 0, 0, 0, 0, 0, 0, 0, 0, 0, 0xff, 0xff};

typedef struct flow_metrics_t {
    u32 packets;
    u64 bytes;
    // Flow start and end times as monotomic timestamps in nanoseconds
    // as output from bpf_ktime_get_ns()
    u64 start_mono_time_ts;
    u64 end_mono_time_ts;
    // TCP Flags from https://www.ietf.org/rfc/rfc793.txt
    u16 flags;
    // The positive errno of a failed map insertion that caused a flow
    // to be sent via ringbuffer.
    // 0 otherwise
    // https://chromium.googlesource.com/chromiumos/docs/+/master/constants/errnos.md
    u8 errno;
    struct tcp_drops_t {
        u32 packets;
        u64 bytes;
        u16 latest_flags;
        u8 latest_state;
        u32 latest_drop_cause;
    } __attribute__((packed)) tcp_drops;
    struct dns_record_t {
        u16 id;
        u16 flags;
        u64 latency;
    } __attribute__((packed)) dns_record;
    u64 flow_rtt;
} __attribute__((packed)) flow_metrics;

// Force emitting struct tcp_drops into the ELF.
const struct tcp_drops_t *unused0 __attribute__((unused));

// Force emitting struct flow_metrics into the ELF.
const struct flow_metrics_t *unused1 __attribute__((unused));

// Attributes that uniquely identify a flow
typedef struct flow_id_t {
    u16 eth_protocol;
    u8 direction;
    // L2 data link layer
    u8 src_mac[ETH_ALEN];
    u8 dst_mac[ETH_ALEN];
    // L3 network layer
    // IPv4 addresses are encoded as IPv6 addresses with prefix ::ffff/96
    // as described in https://datatracker.ietf.org/doc/html/rfc4038#section-4.2
    u8 src_ip[IP_MAX_LEN];
    u8 dst_ip[IP_MAX_LEN];
    // L4 transport layer
    u16 src_port;
    u16 dst_port;
    u8 transport_protocol;
    // ICMP protocol
    u8  icmp_type;
    u8  icmp_code;
    // OS interface index
    u32 if_index;
} __attribute__((packed)) flow_id;

// Force emitting struct flow_id into the ELF.
const struct flow_id_t *unused2 __attribute__((unused));

// Standard 4 tuple and a sequence identifier.
// No need to emit this struct. It's used only in kernel space
typedef struct flow_seq_id_t {
    u16 src_port;
    u16 dst_port;
    u8 src_ip[IP_MAX_LEN];
    u8 dst_ip[IP_MAX_LEN];
    u32 seq_id;
} __attribute__((packed)) flow_seq_id;

// Flow record is a tuple containing both flow identifier and metrics. It is used to send
// a complete flow via ring buffer when only when the accounting hashmap is full.
// Contents in this struct must match byte-by-byte with Go's pkc/flow/Record struct
typedef struct flow_record_t {
    flow_id id;
    flow_metrics metrics;
} __attribute__((packed)) flow_record;

// Force emitting struct flow_record into the ELF.
const struct flow_record_t *unused3 __attribute__((unused));

// Force emitting struct dns_record into the ELF.
const struct dns_record_t *unused4 __attribute__((unused));

// Internal structure: Packet info structure parsed around functions.
typedef struct pkt_info_t {
    flow_id *id;
    u64 current_ts; // ts recorded when pkt came.
    u16 flags;      // TCP specific
    void *l4_hdr;   // Stores the actual l4 header
    u64 rtt;        // rtt calculated from the flow if possible. else zero
} pkt_info;

<<<<<<< HEAD
// Structure for payload metadata
typedef struct payload_meta_t {
    u32 if_index;
    u32 pkt_len;
} __attribute__((packed)) payload_meta;
=======
// DNS Flow record used as key to correlate DNS query and response
typedef struct dns_flow_id_t {
    u16 src_port;
    u16 dst_port;
    u8 src_ip[IP_MAX_LEN];
    u8 dst_ip[IP_MAX_LEN];
    u16 id;
    u32 if_index;
    u8 protocol;
} __attribute__((packed)) dns_flow_id;
>>>>>>> df09c4e8

#endif /* __TYPES_H__ */
<|MERGE_RESOLUTION|>--- conflicted
+++ resolved
@@ -159,13 +159,12 @@
     u64 rtt;        // rtt calculated from the flow if possible. else zero
 } pkt_info;
 
-<<<<<<< HEAD
 // Structure for payload metadata
 typedef struct payload_meta_t {
     u32 if_index;
     u32 pkt_len;
 } __attribute__((packed)) payload_meta;
-=======
+
 // DNS Flow record used as key to correlate DNS query and response
 typedef struct dns_flow_id_t {
     u16 src_port;
@@ -176,6 +175,5 @@
     u32 if_index;
     u8 protocol;
 } __attribute__((packed)) dns_flow_id;
->>>>>>> df09c4e8
 
 #endif /* __TYPES_H__ */
