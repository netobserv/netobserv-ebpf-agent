/*
    Flows v2. A Flow-metric generator using TC.

    This program can be hooked on to TC ingress/egress hook to monitor packets
    to/from an interface.

    Logic:
        1) Store flow information in a per-cpu hash map.
        2) Upon flow completion (tcp->fin event), evict the entry from map, and
           send to userspace through ringbuffer.
           Eviction for non-tcp flows need to done by userspace
        3) When the map is full, we send the new flow entry to userspace via ringbuffer,
            until an entry is available.
        4) When hash collision is detected, we send the new entry to userpace via ringbuffer.
*/
#include "utils.h"
#include "tcp_drops.h"
#include "dns_tracker.h"

<<<<<<< HEAD
#include "flow.h"
#define DISCARD 1
#define SUBMIT 0

// according to field 61 in https://www.iana.org/assignments/ipfix/ipfix.xhtml
#define INGRESS 0
#define EGRESS 1

// Flags according to RFC 9293 & https://www.iana.org/assignments/ipfix/ipfix.xhtml
#define FIN_FLAG 0x01
#define SYN_FLAG 0x02
#define RST_FLAG 0x04
#define PSH_FLAG 0x08
#define ACK_FLAG 0x10
#define URG_FLAG 0x20
#define ECE_FLAG 0x40
#define CWR_FLAG 0x80
// Custom flags exported
#define SYN_ACK_FLAG 0x100
#define FIN_ACK_FLAG 0x200
#define RST_ACK_FLAG 0x400

#define IS_SYN_PACKET(pkt)    ((pkt->flags & SYN_FLAG) || (pkt->flags & SYN_ACK_FLAG))
#define IS_ACK_PACKET(pkt)    ((pkt->flags & ACK_FLAG) || (pkt->flags & SYN_ACK_FLAG))

#if defined(__BYTE_ORDER__) && defined(__ORDER_LITTLE_ENDIAN__) && \
    __BYTE_ORDER__ == __ORDER_LITTLE_ENDIAN__
#define bpf_ntohs(x)        __builtin_bswap16(x)
#define bpf_htons(x)        __builtin_bswap16(x)
#define bpf_ntohl(x)        __builtin_bswap32(x)
#define bpf_htonl(x)        __builtin_bswap32(x)
#elif defined(__BYTE_ORDER__) && defined(__ORDER_BIG_ENDIAN__) && \
    __BYTE_ORDER__ == __ORDER_BIG_ENDIAN__
#define bpf_ntohs(x)        (x)
#define bpf_htons(x)        (x)
#define bpf_ntohl(x)        (x)
#define bpf_htonl(x)        (x)
#else
# error "Endianness detection needs to be set up for your compiler?!"
#endif

// Common Ringbuffer as a conduit for ingress/egress flows to userspace
struct {
    __uint(type, BPF_MAP_TYPE_RINGBUF);
    __uint(max_entries, 1 << 24);
} direct_flows SEC(".maps");

// Key: the flow identifier. Value: the flow metrics for that identifier.
struct {
    __uint(type, BPF_MAP_TYPE_HASH);
    __type(key, flow_id);
    __type(value, flow_metrics);
    __uint(max_entries, 1 << 24);
    __uint(map_flags, BPF_F_NO_PREALLOC);
} aggregated_flows SEC(".maps");

// Common hashmap to keep track of all flow sequences.
// LRU hashmap is used because if some syn packet is received but ack is not
// then the hashmap entry will need to be evicted
// Key is flow_seq_id which is standard 4 tuple and a sequence id
//     sequence id is specific to the type of transport protocol
// Value is u64 which represents the occurrence timestamp of the packet.
struct {
    __uint(type, BPF_MAP_TYPE_LRU_HASH);
    __uint(max_entries, 1 << 20);   // Will take around 64MB of space.
    __type(key, flow_seq_id);
    __type(value, u64);
} flow_sequences SEC(".maps");

// Constant definitions, to be overridden by the invoker
volatile const u32 sampling = 0;
volatile const u8 trace_messages = 0;
volatile const u8 enable_rtt = 0;

const u8 ip4in6[] = {0, 0, 0, 0, 0, 0, 0, 0, 0, 0, 0xff, 0xff};

// sets the TCP header flags for connection information
static inline void set_flags(struct tcphdr *th, u16 *flags) {
    //If both ACK and SYN are set, then it is server -> client communication during 3-way handshake. 
    if (th->ack && th->syn) {
        *flags |= SYN_ACK_FLAG;
    } else if (th->ack && th->fin ) {
        // If both ACK and FIN are set, then it is graceful termination from server.
        *flags |= FIN_ACK_FLAG;
    } else if (th->ack && th->rst ) {
        // If both ACK and RST are set, then it is abrupt connection termination. 
        *flags |= RST_ACK_FLAG;
    } else if (th->fin) {
        *flags |= FIN_FLAG;
    } else if (th->syn) {
        *flags |= SYN_FLAG;
    } else if (th->ack) {
        *flags |= ACK_FLAG;
    } else if (th->rst) {
        *flags |= RST_FLAG;
    } else if (th->psh) {
        *flags |= PSH_FLAG;
    } else if (th->urg) {
        *flags |= URG_FLAG;
    } else if (th->ece) {
        *flags |= ECE_FLAG;
    } else if (th->cwr) {
        *flags |= CWR_FLAG;
    }
}

// packet info structure parsed around functions.
typedef struct pkt_info_t {
    flow_id *id;
    u64 current_ts; // ts recorded when pkt came.
    u16 flags; // TCP specific
    void *l4_hdr;  // Stores the actual l4 header
    u64 rtt;    // rtt calculated from the flow if possible. else zero
} pkt_info;

// Extract L4 info for the supported protocols
static inline void fill_l4info(void *l4_hdr_start, void *data_end, u8 protocol,
                               pkt_info *pkt) {
    flow_id *id = pkt->id;
    id->transport_protocol = protocol;
    switch (protocol) {
    case IPPROTO_TCP: {
        struct tcphdr *tcp = l4_hdr_start;
        if ((void *)tcp + sizeof(*tcp) <= data_end) {
            id->src_port = bpf_ntohs(tcp->source);
            id->dst_port = bpf_ntohs(tcp->dest);
            set_flags(tcp, &pkt->flags);
            pkt->l4_hdr = (void *) tcp;
        }
    } break;
    case IPPROTO_UDP: {
        struct udphdr *udp = l4_hdr_start;
        if ((void *)udp + sizeof(*udp) <= data_end) {
            id->src_port = bpf_ntohs(udp->source);
            id->dst_port = bpf_ntohs(udp->dest);
            pkt->l4_hdr = (void *) udp;
        }
    } break;
    case IPPROTO_SCTP: {
        struct sctphdr *sctph = l4_hdr_start;
        if ((void *)sctph + sizeof(*sctph) <= data_end) {
            id->src_port = bpf_ntohs(sctph->source);
            id->dst_port = bpf_ntohs(sctph->dest);
            pkt->l4_hdr = (void *) sctph;
        }
    } break;
    case IPPROTO_ICMP: {
        struct icmphdr *icmph = l4_hdr_start;
        if ((void *)icmph + sizeof(*icmph) <= data_end) {
            id->icmp_type = icmph->type;
            id->icmp_code = icmph->code;
            pkt->l4_hdr = (void *) icmph;
        }
    } break;
    case IPPROTO_ICMPV6: {
        struct icmp6hdr *icmp6h = l4_hdr_start;
         if ((void *)icmp6h + sizeof(*icmp6h) <= data_end) {
            id->icmp_type = icmp6h->icmp6_type;
            id->icmp_code = icmp6h->icmp6_code;
            pkt->l4_hdr = (void *) icmp6h;
        }
    } break;
    default:
        break;
    }
}

// sets flow fields from IPv4 header information
static inline int fill_iphdr(struct iphdr *ip, void *data_end, pkt_info *pkt) {
    void *l4_hdr_start;

    l4_hdr_start = (void *)ip + sizeof(*ip);
    if (l4_hdr_start > data_end) {
        return DISCARD;
    }
    flow_id *id = pkt->id;
    /* Save the IP Address to id directly. copy once. */
    __builtin_memcpy(id->src_ip, ip4in6, sizeof(ip4in6));
    __builtin_memcpy(id->dst_ip, ip4in6, sizeof(ip4in6));
    __builtin_memcpy(id->src_ip + sizeof(ip4in6), &ip->saddr, sizeof(ip->saddr));
    __builtin_memcpy(id->dst_ip + sizeof(ip4in6), &ip->daddr, sizeof(ip->daddr));

    /* fill l4 header which will be added to id in flow_monitor function.*/
    fill_l4info(l4_hdr_start, data_end, ip->protocol, pkt);
    return SUBMIT;
}

// sets flow fields from IPv6 header information
static inline int fill_ip6hdr(struct ipv6hdr *ip, void *data_end, pkt_info *pkt) {
    void *l4_hdr_start;

    l4_hdr_start = (void *)ip + sizeof(*ip);
    if (l4_hdr_start > data_end) {
        return DISCARD;
    }
    flow_id *id = pkt->id;
    /* Save the IP Address to id directly. copy once. */
    __builtin_memcpy(id->src_ip, ip->saddr.in6_u.u6_addr8, 16);
    __builtin_memcpy(id->dst_ip, ip->daddr.in6_u.u6_addr8, 16);

    /* fill l4 header which will be added to id in flow_monitor function.*/
    fill_l4info(l4_hdr_start, data_end, ip->nexthdr, pkt);
    return SUBMIT;
}

// sets flow fields from Ethernet header information
static inline int fill_ethhdr(struct ethhdr *eth, void *data_end, pkt_info *pkt) {
    if ((void *)eth + sizeof(*eth) > data_end) {
        return DISCARD;
    }
    flow_id *id = pkt->id;
    __builtin_memcpy(id->dst_mac, eth->h_dest, ETH_ALEN);
    __builtin_memcpy(id->src_mac, eth->h_source, ETH_ALEN);
    id->eth_protocol = bpf_ntohs(eth->h_proto);

    if (id->eth_protocol == ETH_P_IP) {
        struct iphdr *ip = (void *)eth + sizeof(*eth);
        return fill_iphdr(ip, data_end, pkt);
    } else if (id->eth_protocol == ETH_P_IPV6) {
        struct ipv6hdr *ip6 = (void *)eth + sizeof(*eth);
        return fill_ip6hdr(ip6, data_end, pkt);
    } else {
        // TODO : Need to implement other specific ethertypes if needed
        // For now other parts of flow id remain zero
        __builtin_memset(&(id->src_ip), 0, sizeof(struct in6_addr));
        __builtin_memset(&(id->dst_ip), 0, sizeof(struct in6_addr));
        id->transport_protocol = 0;
        id->src_port = 0;
        id->dst_port = 0;
    }
    return SUBMIT;
}
=======
>>>>>>> 27baf291

static __always_inline void fill_flow_seq_id(flow_seq_id *seq_id, pkt_info *pkt, u32 seq, u8 reversed) {
    flow_id *id = pkt->id;
    if (reversed) {
        __builtin_memcpy(seq_id->src_ip, id->dst_ip, IP_MAX_LEN);
        __builtin_memcpy(seq_id->dst_ip, id->src_ip, IP_MAX_LEN);
        seq_id->src_port = id->dst_port;
        seq_id->dst_port = id->src_port;
    } else {
        __builtin_memcpy(seq_id->src_ip, id->src_ip, IP_MAX_LEN);
        __builtin_memcpy(seq_id->dst_ip, id->dst_ip, IP_MAX_LEN);
        seq_id->src_port = id->src_port;
        seq_id->dst_port = id->dst_port;
    }
    seq_id->seq_id = seq;
}

static __always_inline void calculate_flow_rtt(pkt_info *pkt, u8 direction, void *data_end) {
    flow_seq_id seq_id;
    __builtin_memset(&seq_id, 0, sizeof(flow_seq_id));

    switch (pkt->id->transport_protocol)
    {
    case IPPROTO_TCP: {
            struct tcphdr *tcp = (struct tcphdr *) pkt->l4_hdr;
            if ( !tcp || ((void *)tcp + sizeof(*tcp) > data_end) ) {
                break;
            }
            if ((direction == EGRESS) && IS_SYN_PACKET(pkt)) {
                // Record the outgoing syn sequence number
                u32 seq = bpf_ntohl(tcp->seq);
                fill_flow_seq_id(&seq_id, pkt, seq, 0);

                long ret = bpf_map_update_elem(&flow_sequences, &seq_id, &pkt->current_ts, BPF_ANY);
                if (trace_messages && ret != 0) {
                    bpf_printk("err saving flow sequence record %d", ret);
                }
                break;
            }
            if ((direction == INGRESS) && IS_ACK_PACKET(pkt)) {
                // Stored sequence should be ack_seq - 1
                u32 seq = bpf_ntohl(tcp->ack_seq) - 1;
                // check reversed flow
                fill_flow_seq_id(&seq_id, pkt, seq, 1); 

                u64 *prev_ts = bpf_map_lookup_elem(&flow_sequences, &seq_id);
                if (prev_ts != NULL) {
                    pkt->rtt = pkt->current_ts - *prev_ts;
                    // Delete the flow from flow sequence map so if it
                    // restarts we have a new RTT calculation.
                    long ret = bpf_map_delete_elem(&flow_sequences, &seq_id);
                    if (trace_messages && ret != 0) {
                        bpf_printk("error evicting flow sequence: %d", ret);
                    }
                }
                break;
            }
        } break;
    default:
        break;
    }
}

static inline int flow_monitor(struct __sk_buff *skb, u8 direction) {

    // If sampling is defined, will only parse 1 out of "sampling" flows
    if (sampling != 0 && (bpf_get_prandom_u32() % sampling) != 0) {
        return TC_ACT_OK;
    }

    // Record the current time first.
    u64 current_time = bpf_ktime_get_ns();

    flow_id id;
    __builtin_memset(&id, 0, sizeof(id));

    pkt_info pkt;
    __builtin_memset(&pkt, 0, sizeof(pkt));

    pkt.id = &id;
    pkt.current_ts = current_time;

    void *data_end = (void *)(long)skb->data_end;
    void *data = (void *)(long)skb->data;
    struct ethhdr *eth = data;

    if (fill_ethhdr(eth, data_end, &pkt) == DISCARD) {
        return TC_ACT_OK;
    }

    if (enable_rtt) {
        // This is currently gated as its not to be enabled by default.
        calculate_flow_rtt(&pkt, direction, data_end);
    }

    //Set extra fields
    id.if_index = skb->ifindex;
    id.direction = direction;

    // TODO: we need to add spinlock here when we deprecate versions prior to 5.1, or provide
    // a spinlocked alternative version and use it selectively https://lwn.net/Articles/779120/
    flow_metrics *aggregate_flow = bpf_map_lookup_elem(&aggregated_flows, &id);
    if (aggregate_flow != NULL) {
        aggregate_flow->packets += 1;
        aggregate_flow->bytes += skb->len;
        aggregate_flow->end_mono_time_ts = current_time;
        aggregate_flow->flags |= pkt.flags;

        // Does not matter the gate. Will be zero if not enabled.
        if (pkt.rtt > 0) {
            /* Since RTT is calculated for few packets we need to check if it is non zero value then only we update
             * the flow. If we remove this check a packet which fails to calculate RTT will override the previous valid
             * RTT with 0.
             */
            aggregate_flow->flow_rtt = pkt.rtt;
        }

        long ret = bpf_map_update_elem(&aggregated_flows, &id, aggregate_flow, BPF_ANY);
        if (trace_messages && ret != 0) {
            // usually error -16 (-EBUSY) is printed here.
            // In this case, the flow is dropped, as submitting it to the ringbuffer would cause
            // a duplicated UNION of flows (two different flows with partial aggregation of the same packets),
            // which can't be deduplicated.
            // other possible values https://chromium.googlesource.com/chromiumos/docs/+/master/constants/errnos.md
            bpf_printk("error updating flow %d\n", ret);
        }
    } else {
        // Key does not exist in the map, and will need to create a new entry.
        flow_metrics new_flow = {
            .packets = 1,
            .bytes = skb->len,
            .start_mono_time_ts = current_time,
            .end_mono_time_ts = current_time,
            .flags = pkt.flags,
            .flow_rtt = pkt.rtt
        };

        // even if we know that the entry is new, another CPU might be concurrently inserting a flow
        // so we need to specify BPF_ANY
        long ret = bpf_map_update_elem(&aggregated_flows, &id, &new_flow, BPF_ANY);
        if (ret != 0) {
            // usually error -16 (-EBUSY) or -7 (E2BIG) is printed here.
            // In this case, we send the single-packet flow via ringbuffer as in the worst case we can have
            // a repeated INTERSECTION of flows (different flows aggregating different packets),
            // which can be re-aggregated at userpace.
            // other possible values https://chromium.googlesource.com/chromiumos/docs/+/master/constants/errnos.md
            if (trace_messages) {
                bpf_printk("error adding flow %d\n", ret);
            }

            new_flow.errno = -ret;
            flow_record *record = bpf_ringbuf_reserve(&direct_flows, sizeof(flow_record), 0);
            if (!record) {
                if (trace_messages) {
                    bpf_printk("couldn't reserve space in the ringbuf. Dropping flow");
                }
                return TC_ACT_OK;
            }
            record->id = id;
            record->metrics = new_flow;
            bpf_ringbuf_submit(record, 0);
        }
    }
    return TC_ACT_OK;
}

SEC("tc_ingress")
int ingress_flow_parse(struct __sk_buff *skb) {
    return flow_monitor(skb, INGRESS);
}

SEC("tc_egress")
int egress_flow_parse(struct __sk_buff *skb) {
    return flow_monitor(skb, EGRESS);
}
<<<<<<< HEAD
char _license[] SEC("license") = "GPL";
=======

char _license[] SEC("license") = "GPL";
>>>>>>> 27baf291
<|MERGE_RESOLUTION|>--- conflicted
+++ resolved
@@ -1,422 +1,19 @@
 /*
-    Flows v2. A Flow-metric generator using TC.
+    Flows v2.
 
-    This program can be hooked on to TC ingress/egress hook to monitor packets
-    to/from an interface.
+    Contains various hookpoints present in the netobserv-ebpf-agent.
+    1. A Flow-metric generator using TC.
+    2. A tcp_drops tracing program
+    3. A dns tracking program.
+*/
+#include <vmlinux.h>
+#include <bpf_helpers.h>
 
-    Logic:
-        1) Store flow information in a per-cpu hash map.
-        2) Upon flow completion (tcp->fin event), evict the entry from map, and
-           send to userspace through ringbuffer.
-           Eviction for non-tcp flows need to done by userspace
-        3) When the map is full, we send the new flow entry to userspace via ringbuffer,
-            until an entry is available.
-        4) When hash collision is detected, we send the new entry to userpace via ringbuffer.
-*/
+#include "configs.h"
 #include "utils.h"
+#include "flow_monitor.h"
 #include "tcp_drops.h"
 #include "dns_tracker.h"
-
-<<<<<<< HEAD
-#include "flow.h"
-#define DISCARD 1
-#define SUBMIT 0
-
-// according to field 61 in https://www.iana.org/assignments/ipfix/ipfix.xhtml
-#define INGRESS 0
-#define EGRESS 1
-
-// Flags according to RFC 9293 & https://www.iana.org/assignments/ipfix/ipfix.xhtml
-#define FIN_FLAG 0x01
-#define SYN_FLAG 0x02
-#define RST_FLAG 0x04
-#define PSH_FLAG 0x08
-#define ACK_FLAG 0x10
-#define URG_FLAG 0x20
-#define ECE_FLAG 0x40
-#define CWR_FLAG 0x80
-// Custom flags exported
-#define SYN_ACK_FLAG 0x100
-#define FIN_ACK_FLAG 0x200
-#define RST_ACK_FLAG 0x400
-
-#define IS_SYN_PACKET(pkt)    ((pkt->flags & SYN_FLAG) || (pkt->flags & SYN_ACK_FLAG))
-#define IS_ACK_PACKET(pkt)    ((pkt->flags & ACK_FLAG) || (pkt->flags & SYN_ACK_FLAG))
-
-#if defined(__BYTE_ORDER__) && defined(__ORDER_LITTLE_ENDIAN__) && \
-    __BYTE_ORDER__ == __ORDER_LITTLE_ENDIAN__
-#define bpf_ntohs(x)        __builtin_bswap16(x)
-#define bpf_htons(x)        __builtin_bswap16(x)
-#define bpf_ntohl(x)        __builtin_bswap32(x)
-#define bpf_htonl(x)        __builtin_bswap32(x)
-#elif defined(__BYTE_ORDER__) && defined(__ORDER_BIG_ENDIAN__) && \
-    __BYTE_ORDER__ == __ORDER_BIG_ENDIAN__
-#define bpf_ntohs(x)        (x)
-#define bpf_htons(x)        (x)
-#define bpf_ntohl(x)        (x)
-#define bpf_htonl(x)        (x)
-#else
-# error "Endianness detection needs to be set up for your compiler?!"
-#endif
-
-// Common Ringbuffer as a conduit for ingress/egress flows to userspace
-struct {
-    __uint(type, BPF_MAP_TYPE_RINGBUF);
-    __uint(max_entries, 1 << 24);
-} direct_flows SEC(".maps");
-
-// Key: the flow identifier. Value: the flow metrics for that identifier.
-struct {
-    __uint(type, BPF_MAP_TYPE_HASH);
-    __type(key, flow_id);
-    __type(value, flow_metrics);
-    __uint(max_entries, 1 << 24);
-    __uint(map_flags, BPF_F_NO_PREALLOC);
-} aggregated_flows SEC(".maps");
-
-// Common hashmap to keep track of all flow sequences.
-// LRU hashmap is used because if some syn packet is received but ack is not
-// then the hashmap entry will need to be evicted
-// Key is flow_seq_id which is standard 4 tuple and a sequence id
-//     sequence id is specific to the type of transport protocol
-// Value is u64 which represents the occurrence timestamp of the packet.
-struct {
-    __uint(type, BPF_MAP_TYPE_LRU_HASH);
-    __uint(max_entries, 1 << 20);   // Will take around 64MB of space.
-    __type(key, flow_seq_id);
-    __type(value, u64);
-} flow_sequences SEC(".maps");
-
-// Constant definitions, to be overridden by the invoker
-volatile const u32 sampling = 0;
-volatile const u8 trace_messages = 0;
-volatile const u8 enable_rtt = 0;
-
-const u8 ip4in6[] = {0, 0, 0, 0, 0, 0, 0, 0, 0, 0, 0xff, 0xff};
-
-// sets the TCP header flags for connection information
-static inline void set_flags(struct tcphdr *th, u16 *flags) {
-    //If both ACK and SYN are set, then it is server -> client communication during 3-way handshake. 
-    if (th->ack && th->syn) {
-        *flags |= SYN_ACK_FLAG;
-    } else if (th->ack && th->fin ) {
-        // If both ACK and FIN are set, then it is graceful termination from server.
-        *flags |= FIN_ACK_FLAG;
-    } else if (th->ack && th->rst ) {
-        // If both ACK and RST are set, then it is abrupt connection termination. 
-        *flags |= RST_ACK_FLAG;
-    } else if (th->fin) {
-        *flags |= FIN_FLAG;
-    } else if (th->syn) {
-        *flags |= SYN_FLAG;
-    } else if (th->ack) {
-        *flags |= ACK_FLAG;
-    } else if (th->rst) {
-        *flags |= RST_FLAG;
-    } else if (th->psh) {
-        *flags |= PSH_FLAG;
-    } else if (th->urg) {
-        *flags |= URG_FLAG;
-    } else if (th->ece) {
-        *flags |= ECE_FLAG;
-    } else if (th->cwr) {
-        *flags |= CWR_FLAG;
-    }
-}
-
-// packet info structure parsed around functions.
-typedef struct pkt_info_t {
-    flow_id *id;
-    u64 current_ts; // ts recorded when pkt came.
-    u16 flags; // TCP specific
-    void *l4_hdr;  // Stores the actual l4 header
-    u64 rtt;    // rtt calculated from the flow if possible. else zero
-} pkt_info;
-
-// Extract L4 info for the supported protocols
-static inline void fill_l4info(void *l4_hdr_start, void *data_end, u8 protocol,
-                               pkt_info *pkt) {
-    flow_id *id = pkt->id;
-    id->transport_protocol = protocol;
-    switch (protocol) {
-    case IPPROTO_TCP: {
-        struct tcphdr *tcp = l4_hdr_start;
-        if ((void *)tcp + sizeof(*tcp) <= data_end) {
-            id->src_port = bpf_ntohs(tcp->source);
-            id->dst_port = bpf_ntohs(tcp->dest);
-            set_flags(tcp, &pkt->flags);
-            pkt->l4_hdr = (void *) tcp;
-        }
-    } break;
-    case IPPROTO_UDP: {
-        struct udphdr *udp = l4_hdr_start;
-        if ((void *)udp + sizeof(*udp) <= data_end) {
-            id->src_port = bpf_ntohs(udp->source);
-            id->dst_port = bpf_ntohs(udp->dest);
-            pkt->l4_hdr = (void *) udp;
-        }
-    } break;
-    case IPPROTO_SCTP: {
-        struct sctphdr *sctph = l4_hdr_start;
-        if ((void *)sctph + sizeof(*sctph) <= data_end) {
-            id->src_port = bpf_ntohs(sctph->source);
-            id->dst_port = bpf_ntohs(sctph->dest);
-            pkt->l4_hdr = (void *) sctph;
-        }
-    } break;
-    case IPPROTO_ICMP: {
-        struct icmphdr *icmph = l4_hdr_start;
-        if ((void *)icmph + sizeof(*icmph) <= data_end) {
-            id->icmp_type = icmph->type;
-            id->icmp_code = icmph->code;
-            pkt->l4_hdr = (void *) icmph;
-        }
-    } break;
-    case IPPROTO_ICMPV6: {
-        struct icmp6hdr *icmp6h = l4_hdr_start;
-         if ((void *)icmp6h + sizeof(*icmp6h) <= data_end) {
-            id->icmp_type = icmp6h->icmp6_type;
-            id->icmp_code = icmp6h->icmp6_code;
-            pkt->l4_hdr = (void *) icmp6h;
-        }
-    } break;
-    default:
-        break;
-    }
-}
-
-// sets flow fields from IPv4 header information
-static inline int fill_iphdr(struct iphdr *ip, void *data_end, pkt_info *pkt) {
-    void *l4_hdr_start;
-
-    l4_hdr_start = (void *)ip + sizeof(*ip);
-    if (l4_hdr_start > data_end) {
-        return DISCARD;
-    }
-    flow_id *id = pkt->id;
-    /* Save the IP Address to id directly. copy once. */
-    __builtin_memcpy(id->src_ip, ip4in6, sizeof(ip4in6));
-    __builtin_memcpy(id->dst_ip, ip4in6, sizeof(ip4in6));
-    __builtin_memcpy(id->src_ip + sizeof(ip4in6), &ip->saddr, sizeof(ip->saddr));
-    __builtin_memcpy(id->dst_ip + sizeof(ip4in6), &ip->daddr, sizeof(ip->daddr));
-
-    /* fill l4 header which will be added to id in flow_monitor function.*/
-    fill_l4info(l4_hdr_start, data_end, ip->protocol, pkt);
-    return SUBMIT;
-}
-
-// sets flow fields from IPv6 header information
-static inline int fill_ip6hdr(struct ipv6hdr *ip, void *data_end, pkt_info *pkt) {
-    void *l4_hdr_start;
-
-    l4_hdr_start = (void *)ip + sizeof(*ip);
-    if (l4_hdr_start > data_end) {
-        return DISCARD;
-    }
-    flow_id *id = pkt->id;
-    /* Save the IP Address to id directly. copy once. */
-    __builtin_memcpy(id->src_ip, ip->saddr.in6_u.u6_addr8, 16);
-    __builtin_memcpy(id->dst_ip, ip->daddr.in6_u.u6_addr8, 16);
-
-    /* fill l4 header which will be added to id in flow_monitor function.*/
-    fill_l4info(l4_hdr_start, data_end, ip->nexthdr, pkt);
-    return SUBMIT;
-}
-
-// sets flow fields from Ethernet header information
-static inline int fill_ethhdr(struct ethhdr *eth, void *data_end, pkt_info *pkt) {
-    if ((void *)eth + sizeof(*eth) > data_end) {
-        return DISCARD;
-    }
-    flow_id *id = pkt->id;
-    __builtin_memcpy(id->dst_mac, eth->h_dest, ETH_ALEN);
-    __builtin_memcpy(id->src_mac, eth->h_source, ETH_ALEN);
-    id->eth_protocol = bpf_ntohs(eth->h_proto);
-
-    if (id->eth_protocol == ETH_P_IP) {
-        struct iphdr *ip = (void *)eth + sizeof(*eth);
-        return fill_iphdr(ip, data_end, pkt);
-    } else if (id->eth_protocol == ETH_P_IPV6) {
-        struct ipv6hdr *ip6 = (void *)eth + sizeof(*eth);
-        return fill_ip6hdr(ip6, data_end, pkt);
-    } else {
-        // TODO : Need to implement other specific ethertypes if needed
-        // For now other parts of flow id remain zero
-        __builtin_memset(&(id->src_ip), 0, sizeof(struct in6_addr));
-        __builtin_memset(&(id->dst_ip), 0, sizeof(struct in6_addr));
-        id->transport_protocol = 0;
-        id->src_port = 0;
-        id->dst_port = 0;
-    }
-    return SUBMIT;
-}
-=======
->>>>>>> 27baf291
-
-static __always_inline void fill_flow_seq_id(flow_seq_id *seq_id, pkt_info *pkt, u32 seq, u8 reversed) {
-    flow_id *id = pkt->id;
-    if (reversed) {
-        __builtin_memcpy(seq_id->src_ip, id->dst_ip, IP_MAX_LEN);
-        __builtin_memcpy(seq_id->dst_ip, id->src_ip, IP_MAX_LEN);
-        seq_id->src_port = id->dst_port;
-        seq_id->dst_port = id->src_port;
-    } else {
-        __builtin_memcpy(seq_id->src_ip, id->src_ip, IP_MAX_LEN);
-        __builtin_memcpy(seq_id->dst_ip, id->dst_ip, IP_MAX_LEN);
-        seq_id->src_port = id->src_port;
-        seq_id->dst_port = id->dst_port;
-    }
-    seq_id->seq_id = seq;
-}
-
-static __always_inline void calculate_flow_rtt(pkt_info *pkt, u8 direction, void *data_end) {
-    flow_seq_id seq_id;
-    __builtin_memset(&seq_id, 0, sizeof(flow_seq_id));
-
-    switch (pkt->id->transport_protocol)
-    {
-    case IPPROTO_TCP: {
-            struct tcphdr *tcp = (struct tcphdr *) pkt->l4_hdr;
-            if ( !tcp || ((void *)tcp + sizeof(*tcp) > data_end) ) {
-                break;
-            }
-            if ((direction == EGRESS) && IS_SYN_PACKET(pkt)) {
-                // Record the outgoing syn sequence number
-                u32 seq = bpf_ntohl(tcp->seq);
-                fill_flow_seq_id(&seq_id, pkt, seq, 0);
-
-                long ret = bpf_map_update_elem(&flow_sequences, &seq_id, &pkt->current_ts, BPF_ANY);
-                if (trace_messages && ret != 0) {
-                    bpf_printk("err saving flow sequence record %d", ret);
-                }
-                break;
-            }
-            if ((direction == INGRESS) && IS_ACK_PACKET(pkt)) {
-                // Stored sequence should be ack_seq - 1
-                u32 seq = bpf_ntohl(tcp->ack_seq) - 1;
-                // check reversed flow
-                fill_flow_seq_id(&seq_id, pkt, seq, 1); 
-
-                u64 *prev_ts = bpf_map_lookup_elem(&flow_sequences, &seq_id);
-                if (prev_ts != NULL) {
-                    pkt->rtt = pkt->current_ts - *prev_ts;
-                    // Delete the flow from flow sequence map so if it
-                    // restarts we have a new RTT calculation.
-                    long ret = bpf_map_delete_elem(&flow_sequences, &seq_id);
-                    if (trace_messages && ret != 0) {
-                        bpf_printk("error evicting flow sequence: %d", ret);
-                    }
-                }
-                break;
-            }
-        } break;
-    default:
-        break;
-    }
-}
-
-static inline int flow_monitor(struct __sk_buff *skb, u8 direction) {
-
-    // If sampling is defined, will only parse 1 out of "sampling" flows
-    if (sampling != 0 && (bpf_get_prandom_u32() % sampling) != 0) {
-        return TC_ACT_OK;
-    }
-
-    // Record the current time first.
-    u64 current_time = bpf_ktime_get_ns();
-
-    flow_id id;
-    __builtin_memset(&id, 0, sizeof(id));
-
-    pkt_info pkt;
-    __builtin_memset(&pkt, 0, sizeof(pkt));
-
-    pkt.id = &id;
-    pkt.current_ts = current_time;
-
-    void *data_end = (void *)(long)skb->data_end;
-    void *data = (void *)(long)skb->data;
-    struct ethhdr *eth = data;
-
-    if (fill_ethhdr(eth, data_end, &pkt) == DISCARD) {
-        return TC_ACT_OK;
-    }
-
-    if (enable_rtt) {
-        // This is currently gated as its not to be enabled by default.
-        calculate_flow_rtt(&pkt, direction, data_end);
-    }
-
-    //Set extra fields
-    id.if_index = skb->ifindex;
-    id.direction = direction;
-
-    // TODO: we need to add spinlock here when we deprecate versions prior to 5.1, or provide
-    // a spinlocked alternative version and use it selectively https://lwn.net/Articles/779120/
-    flow_metrics *aggregate_flow = bpf_map_lookup_elem(&aggregated_flows, &id);
-    if (aggregate_flow != NULL) {
-        aggregate_flow->packets += 1;
-        aggregate_flow->bytes += skb->len;
-        aggregate_flow->end_mono_time_ts = current_time;
-        aggregate_flow->flags |= pkt.flags;
-
-        // Does not matter the gate. Will be zero if not enabled.
-        if (pkt.rtt > 0) {
-            /* Since RTT is calculated for few packets we need to check if it is non zero value then only we update
-             * the flow. If we remove this check a packet which fails to calculate RTT will override the previous valid
-             * RTT with 0.
-             */
-            aggregate_flow->flow_rtt = pkt.rtt;
-        }
-
-        long ret = bpf_map_update_elem(&aggregated_flows, &id, aggregate_flow, BPF_ANY);
-        if (trace_messages && ret != 0) {
-            // usually error -16 (-EBUSY) is printed here.
-            // In this case, the flow is dropped, as submitting it to the ringbuffer would cause
-            // a duplicated UNION of flows (two different flows with partial aggregation of the same packets),
-            // which can't be deduplicated.
-            // other possible values https://chromium.googlesource.com/chromiumos/docs/+/master/constants/errnos.md
-            bpf_printk("error updating flow %d\n", ret);
-        }
-    } else {
-        // Key does not exist in the map, and will need to create a new entry.
-        flow_metrics new_flow = {
-            .packets = 1,
-            .bytes = skb->len,
-            .start_mono_time_ts = current_time,
-            .end_mono_time_ts = current_time,
-            .flags = pkt.flags,
-            .flow_rtt = pkt.rtt
-        };
-
-        // even if we know that the entry is new, another CPU might be concurrently inserting a flow
-        // so we need to specify BPF_ANY
-        long ret = bpf_map_update_elem(&aggregated_flows, &id, &new_flow, BPF_ANY);
-        if (ret != 0) {
-            // usually error -16 (-EBUSY) or -7 (E2BIG) is printed here.
-            // In this case, we send the single-packet flow via ringbuffer as in the worst case we can have
-            // a repeated INTERSECTION of flows (different flows aggregating different packets),
-            // which can be re-aggregated at userpace.
-            // other possible values https://chromium.googlesource.com/chromiumos/docs/+/master/constants/errnos.md
-            if (trace_messages) {
-                bpf_printk("error adding flow %d\n", ret);
-            }
-
-            new_flow.errno = -ret;
-            flow_record *record = bpf_ringbuf_reserve(&direct_flows, sizeof(flow_record), 0);
-            if (!record) {
-                if (trace_messages) {
-                    bpf_printk("couldn't reserve space in the ringbuf. Dropping flow");
-                }
-                return TC_ACT_OK;
-            }
-            record->id = id;
-            record->metrics = new_flow;
-            bpf_ringbuf_submit(record, 0);
-        }
-    }
-    return TC_ACT_OK;
-}
 
 SEC("tc_ingress")
 int ingress_flow_parse(struct __sk_buff *skb) {
@@ -427,9 +24,32 @@
 int egress_flow_parse(struct __sk_buff *skb) {
     return flow_monitor(skb, EGRESS);
 }
-<<<<<<< HEAD
-char _license[] SEC("license") = "GPL";
-=======
+
+SEC("tracepoint/skb/kfree_skb")
+int kfree_skb(struct trace_event_raw_kfree_skb *args) {
+    struct sk_buff skb;
+    __builtin_memset(&skb, 0, sizeof(skb));
+
+    bpf_probe_read(&skb, sizeof(struct sk_buff), args->skbaddr);
+    struct sock *sk = skb.sk;
+    enum skb_drop_reason reason = args->reason;
+
+    // SKB_NOT_DROPPED_YET,
+    // SKB_CONSUMED,
+    // SKB_DROP_REASON_NOT_SPECIFIED,
+    if (reason > SKB_DROP_REASON_NOT_SPECIFIED) {
+        return trace_tcp_drop(args, sk, &skb, reason);
+    }
+    return 0;
+}
+
+SEC("tracepoint/net/net_dev_queue")
+int trace_net_packets(struct trace_event_raw_net_dev_template *args) {
+    struct sk_buff skb;
+
+    __builtin_memset(&skb, 0, sizeof(skb));
+    bpf_probe_read(&skb, sizeof(struct sk_buff), args->skbaddr);
+    return trace_dns(&skb);
+}
 
 char _license[] SEC("license") = "GPL";
->>>>>>> 27baf291
